{
  "name": "pg-tbus",
  "author": "IlijaNL",
  "version": "0.0.10",
  "types": "dist/index.d.ts",
  "module": "dist/index.mjs",
  "main": "dist/index.js",
  "files": [
    "./migrations",
    "./dist",
    "CHANGELOG.md"
  ],
  "repository": {
    "type": "git",
    "url": "git+https://github.com/ilijaNL/pg-tbus.git"
  },
  "keywords": [
    "postgresql",
    "postgres",
    "queue",
    "tasks",
    "events",
    "ddd"
  ],
  "bugs": {
    "url": "https://github.com/ilijaNL/pg-tbus/issues"
  },
  "homepage": "https://github.com/ilijaNL/pg-tbus#readme",
  "scripts": {
    "build": "tsup ./src/index.ts --format cjs,esm --dts",
    "tc": "tsc --noEmit",
    "ci:publish": "yarn build && changeset publish",
    "test": "tap --ts --no-check-coverage  tests/*.test.ts",
    "posttest": "tap --coverage-report=html --no-check-coverage"
  },
  "license": "MIT",
  "publishConfig": {
    "registry": "https://registry.npmjs.org",
    "access": "public"
  },
  "sideEffects": false,
  "dependencies": {
    "@sinclair/typebox": "^0.25.9",
    "ajv": "^8.8.2",
    "ajv-formats": "^2.1.1",
    "delay": "^5.0.0",
<<<<<<< HEAD
    "fast-json-stable-stringify": "^2.1.0",
    "pg": "^8.8.0"
=======
    "pg": "^8.8.0",
    "pg-boss": "^8.2.0",
    "safe-stable-stringify": "^2.4.2"
>>>>>>> a0034a4d
  },
  "devDependencies": {
    "@changesets/cli": "2.26.0",
    "@types/fs-extra": "^11.0.1",
    "@types/lodash": "^4.14.176",
    "@types/node": "^16.0.0",
    "@types/pg": "^8.6.4",
    "@types/tap": "^15.0.8",
    "@types/uuid": "^8.3.1",
    "eslint": "^8.4.1",
    "eslint-config-prettier": "^8.4.0",
    "fs-extra": "^11.1.0",
    "tap": "^16.3.4",
    "ts-node": "^10.7.0",
    "tsup": "^6.6.0",
    "typescript": "^4.9.0"
  }
}<|MERGE_RESOLUTION|>--- conflicted
+++ resolved
@@ -44,14 +44,8 @@
     "ajv": "^8.8.2",
     "ajv-formats": "^2.1.1",
     "delay": "^5.0.0",
-<<<<<<< HEAD
-    "fast-json-stable-stringify": "^2.1.0",
-    "pg": "^8.8.0"
-=======
     "pg": "^8.8.0",
-    "pg-boss": "^8.2.0",
     "safe-stable-stringify": "^2.4.2"
->>>>>>> a0034a4d
   },
   "devDependencies": {
     "@changesets/cli": "2.26.0",
